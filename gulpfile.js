var gulp = require('gulp'),
    browserify = require('gulp-browserify'),
    gulp_util = require('gulp-util'),
    run = require('gulp-run'),
    debowerify = require('debowerify');

/* Applications with static sources */
var sources = {
    'readthedocs/core': [
        'readthedocs/core/static-src/**/readthedocs-doc-embed.js'
    ],
    'readthedocs/projects': [
        'readthedocs/projects/static-src/**/tools.js'
<<<<<<< HEAD
=======
    ],
    'readthedocs/gold': [
        'readthedocs/gold/static-src/**/gold.js'
    ],
    'readthedocs/donate': [
        'readthedocs/donate/static-src/**/donate.js'
>>>>>>> 4937ebc4
    ]
};

/* Doc embed scripts */
gulp.task('browserify', function () {
    for (application in sources) {
        gulp.src(sources[application])
            .pipe(browserify({
                transform: ['debowerify']
            }))
            .on('error', function (event) {
                gulp_util.log(event.message);
            })
            .pipe(gulp.dest(application + '/static/'));
    }
});

gulp.task('collect', function () {
    gulp_util.log('Collecting static files');
    run('readthedocs/manage.py collectstatic --noinput')
        .exec();
});

/* Tasks */
gulp.task('build', ['browserify', 'collect']);

gulp.task('dev', ['build', 'watch']);

gulp.task('watch', function () {
    gulp.watch('readthedocs/**/static-src/**/*.js', ['build']);
});

gulp.task('default', ['build']);<|MERGE_RESOLUTION|>--- conflicted
+++ resolved
@@ -11,15 +11,12 @@
     ],
     'readthedocs/projects': [
         'readthedocs/projects/static-src/**/tools.js'
-<<<<<<< HEAD
-=======
     ],
     'readthedocs/gold': [
         'readthedocs/gold/static-src/**/gold.js'
     ],
     'readthedocs/donate': [
         'readthedocs/donate/static-src/**/donate.js'
->>>>>>> 4937ebc4
     ]
 };
 
