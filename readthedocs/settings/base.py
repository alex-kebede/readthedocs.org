# encoding: utf-8
# pylint: disable=missing-docstring

import os

import djcelery

from readthedocs.core.settings import Settings


djcelery.setup_loader()

_ = gettext = lambda s: s

<<<<<<< HEAD

class CommunityBaseSettings(Settings):

    """Community base settings, don't use this directly"""

    # Django settings
    SITE_ID = 1
    ROOT_URLCONF = 'readthedocs.urls'
    LOGIN_REDIRECT_URL = '/dashboard/'
    FORCE_WWW = False
    SECRET_KEY = 'replace-this-please'  # noqa
    ATOMIC_REQUESTS = True

    # Debug settings
    DEBUG = True
    TEMPLATE_DEBUG = DEBUG
    TASTYPIE_FULL_DEBUG = True
    LOG_DEBUG = False

    # Domains
    PRODUCTION_DOMAIN = 'readthedocs.org'
    PUBLIC_DOMAIN = None
    USE_SUBDOMAIN = False

    ADMINS = (
        ('Eric Holscher', 'eric@readthedocs.org'),
        ('Anthony Johnson', 'anthony@readthedocs.org'),
    )
    MANAGERS = ADMINS

    # Email
    DEFAULT_FROM_EMAIL = "no-reply@readthedocs.org"
    SERVER_EMAIL = DEFAULT_FROM_EMAIL

    # Cookies
    SESSION_COOKIE_DOMAIN = 'readthedocs.org'
    SESSION_COOKIE_HTTPONLY = True
    CSRF_COOKIE_HTTPONLY = True

    # Application classes
    @property
    def INSTALLED_APPS(self):  # noqa
        apps = [
            'django.contrib.auth',
            'django.contrib.admin',
            'django.contrib.contenttypes',
            'django.contrib.sessions',
            'django.contrib.sites',
            'django.contrib.staticfiles',
            'django.contrib.messages',
            'django.contrib.humanize',

            # third party apps
            'pagination',
            'taggit',
            'djangosecure',
            'guardian',
            'django_gravatar',
            'rest_framework',
            'corsheaders',
            'copyright',
            'textclassifier',

            # Celery bits
            'djcelery',

            # daniellindsleyrocksdahouse
            'haystack',
            'tastypie',

            # our apps
            'readthedocs.bookmarks',
            'readthedocs.projects',
            'readthedocs.builds',
            'readthedocs.comments',
            'readthedocs.core',
            'readthedocs.doc_builder',
            'readthedocs.oauth',
            'readthedocs.redirects',
            'readthedocs.rtd_tests',
            'readthedocs.restapi',
            'readthedocs.privacy',
            'readthedocs.gold',
            'readthedocs.donate',
            'readthedocs.payments',

            # allauth
            'allauth',
            'allauth.account',
            'allauth.socialaccount',
            'allauth.socialaccount.providers.github',
            'allauth.socialaccount.providers.bitbucket',
        ]
        if self.DEBUG:
            apps.append('django_extensions')
        return apps

    TEMPLATE_LOADERS = (
        'django.template.loaders.filesystem.Loader',
        'django.template.loaders.app_directories.Loader',
    )

    MIDDLEWARE_CLASSES = (
        'readthedocs.core.middleware.ProxyMiddleware',
        'django.contrib.sessions.middleware.SessionMiddleware',
        'django.middleware.locale.LocaleMiddleware',
        'django.middleware.common.CommonMiddleware',
        'djangosecure.middleware.SecurityMiddleware',
        'django.middleware.csrf.CsrfViewMiddleware',
        'django.contrib.auth.middleware.AuthenticationMiddleware',
        'django.contrib.messages.middleware.MessageMiddleware',
        'pagination.middleware.PaginationMiddleware',
        # Hack
        # 'core.underscore_middleware.UnderscoreMiddleware',
        'readthedocs.core.middleware.SubdomainMiddleware',
        'readthedocs.core.middleware.SingleVersionMiddleware',
        'corsheaders.middleware.CorsMiddleware',
        # 'django.contrib.flatpages.middleware.FlatpageFallbackMiddleware',
    )

    AUTHENTICATION_BACKENDS = (
        # Needed to login by username in Django admin, regardless of `allauth`
        "django.contrib.auth.backends.ModelBackend",
        # `allauth` specific authentication methods, such as login by e-mail
        "allauth.account.auth_backends.AuthenticationBackend",
    )

    TEMPLATE_CONTEXT_PROCESSORS = (
        "django.contrib.auth.context_processors.auth",
        "django.contrib.messages.context_processors.messages",
        "django.core.context_processors.debug",
        "django.core.context_processors.i18n",
        "django.core.context_processors.media",
        "django.core.context_processors.request",
        # Read the Docs processor
        "readthedocs.core.context_processors.readthedocs_processor",
        # allauth specific context processors
        "allauth.account.context_processors.account",
        "allauth.socialaccount.context_processors.socialaccount",
    )

    # Paths
    SITE_ROOT = os.path.dirname(
        os.path.dirname(os.path.dirname(os.path.abspath(__file__))))
    TEMPLATE_ROOT = os.path.join(SITE_ROOT, 'readthedocs', 'templates')
    DOCROOT = os.path.join(SITE_ROOT, 'user_builds')
    UPLOAD_ROOT = os.path.join(SITE_ROOT, 'user_uploads')
    CNAME_ROOT = os.path.join(SITE_ROOT, 'cnames')
    LOGS_ROOT = os.path.join(SITE_ROOT, 'logs')
    PRODUCTION_ROOT = os.path.join(SITE_ROOT, 'prod_artifacts')
    PRODUCTION_MEDIA_ARTIFACTS = os.path.join(PRODUCTION_ROOT, 'media')

    # Assets and media
    STATIC_ROOT = os.path.join(SITE_ROOT, 'media/static/')
    STATIC_URL = '/static/'
    MEDIA_ROOT = os.path.join(SITE_ROOT, 'media/')
    MEDIA_URL = '/media/'
    ADMIN_MEDIA_PREFIX = '/media/admin/'
    STATICFILES_DIRS = [os.path.join(SITE_ROOT, 'readthedocs', 'static')]
    TEMPLATE_DIRS = (
        TEMPLATE_ROOT,
    )

    # Cache
    CACHES = {
        'default': {
            'BACKEND': 'django.core.cache.backends.dummy.DummyCache',
            'PREFIX': 'docs',
=======
DEBUG = True
TEMPLATE_DEBUG = DEBUG
TASTYPIE_FULL_DEBUG = True
LOG_DEBUG = False

PRODUCTION_DOMAIN = 'readthedocs.org'
USE_SUBDOMAIN = False

ADMINS = (
    ('Eric Holscher', 'eric@readthedocs.org'),
    ('Anthony Johnson', 'anthony@readthedocs.org'),
)

MANAGERS = ADMINS

SITE_ROOT = os.path.dirname(
    os.path.dirname(os.path.dirname(os.path.abspath(__file__))))
TEMPLATE_ROOT = os.path.join(SITE_ROOT, 'readthedocs', 'templates')
DOCROOT = os.path.join(SITE_ROOT, 'user_builds')
UPLOAD_ROOT = os.path.join(SITE_ROOT, 'user_uploads')
CNAME_ROOT = os.path.join(SITE_ROOT, 'cnames')
LOGS_ROOT = os.path.join(SITE_ROOT, 'logs')

# A new base for production files
PRODUCTION_ROOT = os.path.join(SITE_ROOT, 'prod_artifacts')
PRODUCTION_MEDIA_ARTIFACTS = os.path.join(PRODUCTION_ROOT, 'media')

MEDIA_ROOT = '%s/media/' % (SITE_ROOT)
MEDIA_URL = '/media/'
ADMIN_MEDIA_PREFIX = '/media/admin/'

GROK_API_HOST = 'https://api.grokthedocs.com'

# For 1.4
STATIC_ROOT = os.path.join(SITE_ROOT, 'media/static/')
STATIC_URL = '/static/'
STATICFILES_DIRS = [os.path.join(SITE_ROOT, 'readthedocs', 'static')]
# STATICFILES_FINDERS = ()

CACHES = {
    'default': {
        'BACKEND': 'django.core.cache.backends.dummy.DummyCache',
        'PREFIX': 'docs',
    }
}

CACHE_MIDDLEWARE_SECONDS = 60

LOGIN_REDIRECT_URL = '/dashboard/'
FORCE_WWW = False
# APPEND_SLASH = False

# Docker
DOCKER_ENABLE = False
DOCKER_IMAGE = 'rtfd-build'

TIME_ZONE = 'America/Chicago'
LANGUAGE_CODE = 'en-us'
LANGUAGES = (
    ('en', gettext('English')),
    ('es', gettext('Spanish')),
    ('nb', gettext('Norwegian Bokmål')),
    ('fr', gettext('French')),
    ('ru', gettext('Russian')),
    ('de', gettext('German')),
    ('gl', gettext('Galician')),
    ('vi', gettext('Vietnamese')),
    ('zh-cn', gettext('Chinese')),
    ('zh-tw', gettext('Taiwanese')),
    ('ja', gettext('Japanese')),
    ('uk', gettext('Ukrainian')),
    ('it', gettext('Italian')),
)
LOCALE_PATHS = [
    os.path.join(SITE_ROOT, 'readthedocs', 'locale'),
]


USE_I18N = True
USE_L10N = True
SITE_ID = 1

SECRET_KEY = 'replace-this-please'  # noqa: ignore dodgy check

ACCOUNT_ACTIVATION_DAYS = 7


ATOMIC_REQUESTS = True

TEMPLATE_LOADERS = (
    'django.template.loaders.filesystem.Loader',
    'django.template.loaders.app_directories.Loader',
)

MIDDLEWARE_CLASSES = (
    'readthedocs.core.middleware.ProxyMiddleware',
    'django.contrib.sessions.middleware.SessionMiddleware',
    'django.middleware.locale.LocaleMiddleware',
    'django.middleware.common.CommonMiddleware',
    'djangosecure.middleware.SecurityMiddleware',
    'django.middleware.csrf.CsrfViewMiddleware',
    'django.contrib.auth.middleware.AuthenticationMiddleware',
    'django.contrib.messages.middleware.MessageMiddleware',
    'pagination.middleware.PaginationMiddleware',
    # Hack
    # 'core.underscore_middleware.UnderscoreMiddleware',
    'readthedocs.core.middleware.SubdomainMiddleware',
    'readthedocs.core.middleware.SingleVersionMiddleware',
    'corsheaders.middleware.CorsMiddleware',
    # 'django.contrib.flatpages.middleware.FlatpageFallbackMiddleware',
)

AUTHENTICATION_BACKENDS = (
    # Needed to login by username in Django admin, regardless of `allauth`
    "django.contrib.auth.backends.ModelBackend",
    # `allauth` specific authentication methods, such as login by e-mail
    "allauth.account.auth_backends.AuthenticationBackend",
)

# All auth

ACCOUNT_EMAIL_REQUIRED = True
ACCOUNT_EMAIL_VERIFICATION = "mandatory"
ACCOUNT_AUTHENTICATION_METHOD = "username_email"
SOCIALACCOUNT_EMAIL_VERIFICATION = "none"

CORS_ORIGIN_REGEX_WHITELIST = (
    '^http://(.+)\.readthedocs\.org$',
    '^https://(.+)\.readthedocs\.org$')
# So people can post to their accounts
CORS_ALLOW_CREDENTIALS = True
CORS_ALLOW_HEADERS = (
    'x-requested-with',
    'content-type',
    'accept',
    'origin',
    'authorization',
    'x-csrftoken'
)

# set GitHub scope
SOCIALACCOUNT_PROVIDERS = {
    'github': {'SCOPE': ['user:email', 'read:org', 'admin:repo_hook', 'repo:status']}
}


ROOT_URLCONF = 'readthedocs.urls'

TEMPLATE_DIRS = (
    TEMPLATE_ROOT,
)

TEMPLATE_CONTEXT_PROCESSORS = (
    "django.contrib.auth.context_processors.auth",
    "django.contrib.messages.context_processors.messages",
    "django.core.context_processors.debug",
    "django.core.context_processors.i18n",
    "django.core.context_processors.media",
    "django.core.context_processors.request",
    # Read the Docs processor
    "readthedocs.core.context_processors.readthedocs_processor",
    # allauth specific context processors
    "allauth.account.context_processors.account",
    "allauth.socialaccount.context_processors.socialaccount",
)

INSTALLED_APPS = [
    'django.contrib.auth',
    'django.contrib.admin',
    'django.contrib.contenttypes',
    'django.contrib.sessions',
    'django.contrib.sites',
    'django.contrib.staticfiles',
    'django.contrib.messages',
    'django.contrib.humanize',

    # third party apps
    'pagination',
    'taggit',
    'djangosecure',
    'guardian',
    'django_gravatar',
    'rest_framework',
    'corsheaders',
    'copyright',
    'textclassifier',
    'annoying',

    # Celery bits
    'djcelery',

    # daniellindsleyrocksdahouse
    'haystack',
    'tastypie',



    # our apps
    'readthedocs.bookmarks',
    'readthedocs.projects',
    'readthedocs.builds',
    'readthedocs.comments',
    'readthedocs.core',
    'readthedocs.doc_builder',
    'readthedocs.oauth',
    'readthedocs.redirects',
    'readthedocs.rtd_tests',
    'readthedocs.restapi',
    'readthedocs.privacy',
    'readthedocs.gold',
    'readthedocs.donate',
    'readthedocs.payments',

    # allauth
    'allauth',
    'allauth.account',
    'allauth.socialaccount',
    'allauth.socialaccount.providers.github',
    'allauth.socialaccount.providers.bitbucket',
    # 'allauth.socialaccount.providers.twitter',
]

REST_FRAMEWORK = {
    'DEFAULT_FILTER_BACKENDS': ('rest_framework.filters.DjangoFilterBackend',),
    'PAGINATE_BY': 10
}

if DEBUG:
    INSTALLED_APPS.append('django_extensions')

CELERY_ALWAYS_EAGER = True
CELERYD_TASK_TIME_LIMIT = 60 * 60  # 60 minutes
CELERY_SEND_TASK_ERROR_EMAILS = False
CELERYD_HIJACK_ROOT_LOGGER = False
# Don't queue a bunch of tasks in the workers
CELERYD_PREFETCH_MULTIPLIER = 1
CELERY_CREATE_MISSING_QUEUES = True

CELERY_DEFAULT_QUEUE = 'celery'
# Wildcards not supported: https://github.com/celery/celery/issues/150
CELERY_ROUTES = {
    'readthedocs.oauth.tasks.SyncBitBucketRepositories': {
        'queue': 'web',
    },
    'readthedocs.oauth.tasks.SyncGitHubRepositories': {
        'queue': 'web',
    },
}

DEFAULT_FROM_EMAIL = "no-reply@readthedocs.org"
SERVER_EMAIL = DEFAULT_FROM_EMAIL
SESSION_COOKIE_DOMAIN = 'readthedocs.org'
SESSION_COOKIE_HTTPONLY = True
CSRF_COOKIE_HTTPONLY = True

HAYSTACK_CONNECTIONS = {
    'default': {
        'ENGINE': 'haystack.backends.simple_backend.SimpleEngine',
    },
}

# Elasticsearch settings.
ES_HOSTS = ['127.0.0.1:9200']
ES_DEFAULT_NUM_REPLICAS = 0
ES_DEFAULT_NUM_SHARDS = 5

ALLOWED_HOSTS = ['*']

ABSOLUTE_URL_OVERRIDES = {
    'auth.user': lambda o: "/profiles/%s/" % o.username
}

INTERNAL_IPS = ('127.0.0.1',)

backup_count = 1000
maxBytes = 500 * 100 * 100
if LOG_DEBUG:
    backup_count = 2
    maxBytes = 500 * 100 * 10

# Guardian Settings
GUARDIAN_RAISE_403 = True
ANONYMOUS_USER_ID = -1

# Stripe
STRIPE_SECRET = None
STRIPE_PUBLISHABLE = None

# RTD Settings
REPO_LOCK_SECONDS = 30
ALLOW_PRIVATE_REPOS = False

GLOBAL_ANALYTICS_CODE = 'UA-17997319-1'

GRAVATAR_DEFAULT_IMAGE = 'http://media.readthedocs.org/images/silhouette.png'

COPY_START_YEAR = 2010

LOG_FORMAT = "[%(asctime)s] %(levelname)s [%(name)s:%(lineno)s] %(message)s"

RESTRUCTUREDTEXT_FILTER_SETTINGS = {
    'cloak_email_addresses': True,
    'file_insertion_enabled': False,
    'raw_enabled': False,
    'strip_comments': True,
    'doctitle_xform': True,
    'sectsubtitle_xform': True,
    'initial_header_level': 2,
    'report_level': 5,
    'syntax_highlight': 'none',
    'math_output': 'latex',
    'field_name_limit': 50,
}

LOGGING = {
    'version': 1,
    'disable_existing_loggers': True,
    'formatters': {
        'standard': {
            'format': LOG_FORMAT,
            'datefmt': "%d/%b/%Y %H:%M:%S"
        },
    },
    'filters': {
        'require_debug_false': {
            '()': 'django.utils.log.RequireDebugFalse'
>>>>>>> 21d6a853
        }
    }
    CACHE_MIDDLEWARE_SECONDS = 60

    # I18n
    TIME_ZONE = 'America/Chicago'
    LANGUAGE_CODE = 'en-us'
    LANGUAGES = (
        ('en', gettext('English')),
        ('es', gettext('Spanish')),
        ('nb', gettext('Norwegian Bokmål')),
        ('fr', gettext('French')),
        ('ru', gettext('Russian')),
        ('de', gettext('German')),
        ('gl', gettext('Galician')),
        ('vi', gettext('Vietnamese')),
        ('zh-cn', gettext('Chinese')),
        ('zh-tw', gettext('Taiwanese')),
        ('ja', gettext('Japanese')),
        ('uk', gettext('Ukrainian')),
        ('it', gettext('Italian')),
    )
    LOCALE_PATHS = [
        os.path.join(SITE_ROOT, 'readthedocs', 'locale'),
    ]
    USE_I18N = True
    USE_L10N = True

    # Celery
    CELERY_ALWAYS_EAGER = True
    CELERYD_TASK_TIME_LIMIT = 60 * 60  # 60 minutes
    CELERY_SEND_TASK_ERROR_EMAILS = False
    CELERYD_HIJACK_ROOT_LOGGER = False
    # Don't queue a bunch of tasks in the workers
    CELERYD_PREFETCH_MULTIPLIER = 1
    CELERY_CREATE_MISSING_QUEUES = True

    CELERY_DEFAULT_QUEUE = 'celery'
    # Wildcards not supported: https://github.com/celery/celery/issues/150
    CELERY_ROUTES = {
        'readthedocs.oauth.tasks.SyncBitBucketRepositories': {
            'queue': 'web',
        },
        'readthedocs.oauth.tasks.SyncGitHubRepositories': {
            'queue': 'web',
        },
    }

    # Docker
    DOCKER_ENABLE = False
    DOCKER_IMAGE = 'rtfd-build'

    # All auth
    ACCOUNT_EMAIL_REQUIRED = True
    ACCOUNT_EMAIL_VERIFICATION = "mandatory"
    ACCOUNT_AUTHENTICATION_METHOD = "username_email"
    ACCOUNT_ACTIVATION_DAYS = 7
    SOCIALACCOUNT_EMAIL_VERIFICATION = "none"
    SOCIALACCOUNT_PROVIDERS = {
        'github': {
            'SCOPE': ['user:email', 'read:org', 'admin:repo_hook', 'repo:status']
        }
    }

    # CORS
    CORS_ORIGIN_REGEX_WHITELIST = (
        '^http://(.+)\.readthedocs\.org$',
        '^https://(.+)\.readthedocs\.org$')
    # So people can post to their accounts
    CORS_ALLOW_CREDENTIALS = True
    CORS_ALLOW_HEADERS = (
        'x-requested-with',
        'content-type',
        'accept',
        'origin',
        'authorization',
        'x-csrftoken'
    )

    # RTD Settings
    REPO_LOCK_SECONDS = 30
    ALLOW_PRIVATE_REPOS = False
    GROK_API_HOST = 'https://api.grokthedocs.com'

    # Haystack
    HAYSTACK_CONNECTIONS = {
        'default': {
            'ENGINE': 'haystack.backends.simple_backend.SimpleEngine',
        },
    }

    # Elasticsearch settings.
    ES_HOSTS = ['127.0.0.1:9200']
    ES_DEFAULT_NUM_REPLICAS = 0
    ES_DEFAULT_NUM_SHARDS = 5

    ALLOWED_HOSTS = ['*']

    ABSOLUTE_URL_OVERRIDES = {
        'auth.user': lambda o: "/profiles/%s/" % o.username
    }

    INTERNAL_IPS = ('127.0.0.1',)

    # Guardian Settings
    GUARDIAN_RAISE_403 = True
    ANONYMOUS_USER_ID = -1

    # Stripe
    STRIPE_SECRET = None
    STRIPE_PUBLISHABLE = None

    # Misc application settings
    GLOBAL_ANALYTICS_CODE = 'UA-17997319-1'
    GRAVATAR_DEFAULT_IMAGE = 'http://media.readthedocs.org/images/silhouette.png'
    COPY_START_YEAR = 2010
    RESTRICTEDSESSIONS_AUTHED_ONLY = True
    RESTRUCTUREDTEXT_FILTER_SETTINGS = {
        'cloak_email_addresses': True,
        'file_insertion_enabled': False,
        'raw_enabled': False,
        'strip_comments': True,
        'doctitle_xform': True,
        'sectsubtitle_xform': True,
        'initial_header_level': 2,
        'report_level': 5,
        'syntax_highlight': 'none',
        'math_output': 'latex',
        'field_name_limit': 50,
    }
    REST_FRAMEWORK = {
        'DEFAULT_FILTER_BACKENDS': ('rest_framework.filters.DjangoFilterBackend',),
        'PAGINATE_BY': 10
    }

    # Logging
    LOG_FORMAT = "[%(asctime)s] %(levelname)s [%(name)s:%(lineno)s] %(message)s"
    LOGGING = {
        'version': 1,
        'disable_existing_loggers': True,
        'formatters': {
            'standard': {
                'format': LOG_FORMAT,
                'datefmt': "%d/%b/%Y %H:%M:%S"
            },
        },
        'filters': {
            'require_debug_false': {
                '()': 'django.utils.log.RequireDebugFalse'
            }
        },
        'handlers': {
            'null': {
                'level': 'DEBUG',
                'class': 'django.utils.log.NullHandler',
            },
            'exceptionlog': {
                'level': 'DEBUG',
                'class': 'logging.handlers.RotatingFileHandler',
                'filename': os.path.join(LOGS_ROOT, "exceptions.log"),
                'formatter': 'standard',
            },
            'errorlog': {
                'level': 'INFO',
                'class': 'logging.handlers.RotatingFileHandler',
                'filename': os.path.join(LOGS_ROOT, "rtd.log"),
                'formatter': 'standard',
            },
            'postcommit': {
                'level': 'DEBUG',
                'class': 'logging.handlers.RotatingFileHandler',
                'filename': os.path.join(LOGS_ROOT, "postcommit.log"),
                'formatter': 'standard',
            },
            'middleware': {
                'level': 'DEBUG',
                'class': 'logging.handlers.RotatingFileHandler',
                'filename': os.path.join(LOGS_ROOT, "middleware.log"),
                'formatter': 'standard',
            },
            'restapi': {
                'level': 'DEBUG',
                'class': 'logging.handlers.RotatingFileHandler',
                'filename': os.path.join(LOGS_ROOT, "api.log"),
                'formatter': 'standard',
            },
            'db': {
                'level': 'INFO',
                'class': 'logging.handlers.RotatingFileHandler',
                'filename': os.path.join(LOGS_ROOT, "db.log"),
                'formatter': 'standard',
            },
            'search': {
                'level': 'INFO',
                'class': 'logging.handlers.RotatingFileHandler',
                'filename': os.path.join(LOGS_ROOT, "search.log"),
                'formatter': 'standard',
            },
            'mail_admins': {
                'level': 'ERROR',
                'filters': ['require_debug_false'],
                'class': 'django.utils.log.AdminEmailHandler',
            },
            'console': {
                'level': ('INFO', 'DEBUG')[DEBUG],
                'class': 'logging.StreamHandler',
                'formatter': 'standard'
            },
        },
        'loggers': {
            'django': {
                'handlers': ['console', 'errorlog'],
                'propagate': True,
                'level': 'WARN',
            },
            'django.db.backends': {
                'handlers': ['db'],
                'level': 'DEBUG',
                'propagate': False,
            },
            'readthedocs.core.views.post_commit': {
                'handlers': ['postcommit'],
                'level': 'DEBUG',
                'propagate': False,
            },
            'core.middleware': {
                'handlers': ['middleware'],
                'level': 'DEBUG',
                'propagate': False,
            },
            'restapi': {
                'handlers': ['restapi'],
                'level': 'DEBUG',
                'propagate': False,
            },
            'django.request': {
                'handlers': ['exceptionlog'],
                'level': 'ERROR',
                'propagate': False,
            },
            'readthedocs.projects.views.public.search': {
                'handlers': ['search'],
                'level': 'DEBUG',
                'propagate': False,
            },
            'search': {
                'handlers': ['search'],
                'level': 'DEBUG',
                'propagate': False,
            },
            # Uncomment if you want to see Elasticsearch queries in the console.
            # 'elasticsearch.trace': {
            #     'level': 'DEBUG',
            #     'handlers': ['console'],
            # },

            # Default handler for everything that we're doing. Hopefully this
            # doesn't double-print the Django things as well. Not 100% sure how
            # logging works :)
            '': {
                'handlers': ['console', 'errorlog'],
                'level': 'INFO',
            },
        }
    }<|MERGE_RESOLUTION|>--- conflicted
+++ resolved
@@ -12,7 +12,6 @@
 
 _ = gettext = lambda s: s
 
-<<<<<<< HEAD
 
 class CommunityBaseSettings(Settings):
 
@@ -75,6 +74,7 @@
             'corsheaders',
             'copyright',
             'textclassifier',
+            'annoying',
 
             # Celery bits
             'djcelery',
@@ -181,334 +181,6 @@
         'default': {
             'BACKEND': 'django.core.cache.backends.dummy.DummyCache',
             'PREFIX': 'docs',
-=======
-DEBUG = True
-TEMPLATE_DEBUG = DEBUG
-TASTYPIE_FULL_DEBUG = True
-LOG_DEBUG = False
-
-PRODUCTION_DOMAIN = 'readthedocs.org'
-USE_SUBDOMAIN = False
-
-ADMINS = (
-    ('Eric Holscher', 'eric@readthedocs.org'),
-    ('Anthony Johnson', 'anthony@readthedocs.org'),
-)
-
-MANAGERS = ADMINS
-
-SITE_ROOT = os.path.dirname(
-    os.path.dirname(os.path.dirname(os.path.abspath(__file__))))
-TEMPLATE_ROOT = os.path.join(SITE_ROOT, 'readthedocs', 'templates')
-DOCROOT = os.path.join(SITE_ROOT, 'user_builds')
-UPLOAD_ROOT = os.path.join(SITE_ROOT, 'user_uploads')
-CNAME_ROOT = os.path.join(SITE_ROOT, 'cnames')
-LOGS_ROOT = os.path.join(SITE_ROOT, 'logs')
-
-# A new base for production files
-PRODUCTION_ROOT = os.path.join(SITE_ROOT, 'prod_artifacts')
-PRODUCTION_MEDIA_ARTIFACTS = os.path.join(PRODUCTION_ROOT, 'media')
-
-MEDIA_ROOT = '%s/media/' % (SITE_ROOT)
-MEDIA_URL = '/media/'
-ADMIN_MEDIA_PREFIX = '/media/admin/'
-
-GROK_API_HOST = 'https://api.grokthedocs.com'
-
-# For 1.4
-STATIC_ROOT = os.path.join(SITE_ROOT, 'media/static/')
-STATIC_URL = '/static/'
-STATICFILES_DIRS = [os.path.join(SITE_ROOT, 'readthedocs', 'static')]
-# STATICFILES_FINDERS = ()
-
-CACHES = {
-    'default': {
-        'BACKEND': 'django.core.cache.backends.dummy.DummyCache',
-        'PREFIX': 'docs',
-    }
-}
-
-CACHE_MIDDLEWARE_SECONDS = 60
-
-LOGIN_REDIRECT_URL = '/dashboard/'
-FORCE_WWW = False
-# APPEND_SLASH = False
-
-# Docker
-DOCKER_ENABLE = False
-DOCKER_IMAGE = 'rtfd-build'
-
-TIME_ZONE = 'America/Chicago'
-LANGUAGE_CODE = 'en-us'
-LANGUAGES = (
-    ('en', gettext('English')),
-    ('es', gettext('Spanish')),
-    ('nb', gettext('Norwegian Bokmål')),
-    ('fr', gettext('French')),
-    ('ru', gettext('Russian')),
-    ('de', gettext('German')),
-    ('gl', gettext('Galician')),
-    ('vi', gettext('Vietnamese')),
-    ('zh-cn', gettext('Chinese')),
-    ('zh-tw', gettext('Taiwanese')),
-    ('ja', gettext('Japanese')),
-    ('uk', gettext('Ukrainian')),
-    ('it', gettext('Italian')),
-)
-LOCALE_PATHS = [
-    os.path.join(SITE_ROOT, 'readthedocs', 'locale'),
-]
-
-
-USE_I18N = True
-USE_L10N = True
-SITE_ID = 1
-
-SECRET_KEY = 'replace-this-please'  # noqa: ignore dodgy check
-
-ACCOUNT_ACTIVATION_DAYS = 7
-
-
-ATOMIC_REQUESTS = True
-
-TEMPLATE_LOADERS = (
-    'django.template.loaders.filesystem.Loader',
-    'django.template.loaders.app_directories.Loader',
-)
-
-MIDDLEWARE_CLASSES = (
-    'readthedocs.core.middleware.ProxyMiddleware',
-    'django.contrib.sessions.middleware.SessionMiddleware',
-    'django.middleware.locale.LocaleMiddleware',
-    'django.middleware.common.CommonMiddleware',
-    'djangosecure.middleware.SecurityMiddleware',
-    'django.middleware.csrf.CsrfViewMiddleware',
-    'django.contrib.auth.middleware.AuthenticationMiddleware',
-    'django.contrib.messages.middleware.MessageMiddleware',
-    'pagination.middleware.PaginationMiddleware',
-    # Hack
-    # 'core.underscore_middleware.UnderscoreMiddleware',
-    'readthedocs.core.middleware.SubdomainMiddleware',
-    'readthedocs.core.middleware.SingleVersionMiddleware',
-    'corsheaders.middleware.CorsMiddleware',
-    # 'django.contrib.flatpages.middleware.FlatpageFallbackMiddleware',
-)
-
-AUTHENTICATION_BACKENDS = (
-    # Needed to login by username in Django admin, regardless of `allauth`
-    "django.contrib.auth.backends.ModelBackend",
-    # `allauth` specific authentication methods, such as login by e-mail
-    "allauth.account.auth_backends.AuthenticationBackend",
-)
-
-# All auth
-
-ACCOUNT_EMAIL_REQUIRED = True
-ACCOUNT_EMAIL_VERIFICATION = "mandatory"
-ACCOUNT_AUTHENTICATION_METHOD = "username_email"
-SOCIALACCOUNT_EMAIL_VERIFICATION = "none"
-
-CORS_ORIGIN_REGEX_WHITELIST = (
-    '^http://(.+)\.readthedocs\.org$',
-    '^https://(.+)\.readthedocs\.org$')
-# So people can post to their accounts
-CORS_ALLOW_CREDENTIALS = True
-CORS_ALLOW_HEADERS = (
-    'x-requested-with',
-    'content-type',
-    'accept',
-    'origin',
-    'authorization',
-    'x-csrftoken'
-)
-
-# set GitHub scope
-SOCIALACCOUNT_PROVIDERS = {
-    'github': {'SCOPE': ['user:email', 'read:org', 'admin:repo_hook', 'repo:status']}
-}
-
-
-ROOT_URLCONF = 'readthedocs.urls'
-
-TEMPLATE_DIRS = (
-    TEMPLATE_ROOT,
-)
-
-TEMPLATE_CONTEXT_PROCESSORS = (
-    "django.contrib.auth.context_processors.auth",
-    "django.contrib.messages.context_processors.messages",
-    "django.core.context_processors.debug",
-    "django.core.context_processors.i18n",
-    "django.core.context_processors.media",
-    "django.core.context_processors.request",
-    # Read the Docs processor
-    "readthedocs.core.context_processors.readthedocs_processor",
-    # allauth specific context processors
-    "allauth.account.context_processors.account",
-    "allauth.socialaccount.context_processors.socialaccount",
-)
-
-INSTALLED_APPS = [
-    'django.contrib.auth',
-    'django.contrib.admin',
-    'django.contrib.contenttypes',
-    'django.contrib.sessions',
-    'django.contrib.sites',
-    'django.contrib.staticfiles',
-    'django.contrib.messages',
-    'django.contrib.humanize',
-
-    # third party apps
-    'pagination',
-    'taggit',
-    'djangosecure',
-    'guardian',
-    'django_gravatar',
-    'rest_framework',
-    'corsheaders',
-    'copyright',
-    'textclassifier',
-    'annoying',
-
-    # Celery bits
-    'djcelery',
-
-    # daniellindsleyrocksdahouse
-    'haystack',
-    'tastypie',
-
-
-
-    # our apps
-    'readthedocs.bookmarks',
-    'readthedocs.projects',
-    'readthedocs.builds',
-    'readthedocs.comments',
-    'readthedocs.core',
-    'readthedocs.doc_builder',
-    'readthedocs.oauth',
-    'readthedocs.redirects',
-    'readthedocs.rtd_tests',
-    'readthedocs.restapi',
-    'readthedocs.privacy',
-    'readthedocs.gold',
-    'readthedocs.donate',
-    'readthedocs.payments',
-
-    # allauth
-    'allauth',
-    'allauth.account',
-    'allauth.socialaccount',
-    'allauth.socialaccount.providers.github',
-    'allauth.socialaccount.providers.bitbucket',
-    # 'allauth.socialaccount.providers.twitter',
-]
-
-REST_FRAMEWORK = {
-    'DEFAULT_FILTER_BACKENDS': ('rest_framework.filters.DjangoFilterBackend',),
-    'PAGINATE_BY': 10
-}
-
-if DEBUG:
-    INSTALLED_APPS.append('django_extensions')
-
-CELERY_ALWAYS_EAGER = True
-CELERYD_TASK_TIME_LIMIT = 60 * 60  # 60 minutes
-CELERY_SEND_TASK_ERROR_EMAILS = False
-CELERYD_HIJACK_ROOT_LOGGER = False
-# Don't queue a bunch of tasks in the workers
-CELERYD_PREFETCH_MULTIPLIER = 1
-CELERY_CREATE_MISSING_QUEUES = True
-
-CELERY_DEFAULT_QUEUE = 'celery'
-# Wildcards not supported: https://github.com/celery/celery/issues/150
-CELERY_ROUTES = {
-    'readthedocs.oauth.tasks.SyncBitBucketRepositories': {
-        'queue': 'web',
-    },
-    'readthedocs.oauth.tasks.SyncGitHubRepositories': {
-        'queue': 'web',
-    },
-}
-
-DEFAULT_FROM_EMAIL = "no-reply@readthedocs.org"
-SERVER_EMAIL = DEFAULT_FROM_EMAIL
-SESSION_COOKIE_DOMAIN = 'readthedocs.org'
-SESSION_COOKIE_HTTPONLY = True
-CSRF_COOKIE_HTTPONLY = True
-
-HAYSTACK_CONNECTIONS = {
-    'default': {
-        'ENGINE': 'haystack.backends.simple_backend.SimpleEngine',
-    },
-}
-
-# Elasticsearch settings.
-ES_HOSTS = ['127.0.0.1:9200']
-ES_DEFAULT_NUM_REPLICAS = 0
-ES_DEFAULT_NUM_SHARDS = 5
-
-ALLOWED_HOSTS = ['*']
-
-ABSOLUTE_URL_OVERRIDES = {
-    'auth.user': lambda o: "/profiles/%s/" % o.username
-}
-
-INTERNAL_IPS = ('127.0.0.1',)
-
-backup_count = 1000
-maxBytes = 500 * 100 * 100
-if LOG_DEBUG:
-    backup_count = 2
-    maxBytes = 500 * 100 * 10
-
-# Guardian Settings
-GUARDIAN_RAISE_403 = True
-ANONYMOUS_USER_ID = -1
-
-# Stripe
-STRIPE_SECRET = None
-STRIPE_PUBLISHABLE = None
-
-# RTD Settings
-REPO_LOCK_SECONDS = 30
-ALLOW_PRIVATE_REPOS = False
-
-GLOBAL_ANALYTICS_CODE = 'UA-17997319-1'
-
-GRAVATAR_DEFAULT_IMAGE = 'http://media.readthedocs.org/images/silhouette.png'
-
-COPY_START_YEAR = 2010
-
-LOG_FORMAT = "[%(asctime)s] %(levelname)s [%(name)s:%(lineno)s] %(message)s"
-
-RESTRUCTUREDTEXT_FILTER_SETTINGS = {
-    'cloak_email_addresses': True,
-    'file_insertion_enabled': False,
-    'raw_enabled': False,
-    'strip_comments': True,
-    'doctitle_xform': True,
-    'sectsubtitle_xform': True,
-    'initial_header_level': 2,
-    'report_level': 5,
-    'syntax_highlight': 'none',
-    'math_output': 'latex',
-    'field_name_limit': 50,
-}
-
-LOGGING = {
-    'version': 1,
-    'disable_existing_loggers': True,
-    'formatters': {
-        'standard': {
-            'format': LOG_FORMAT,
-            'datefmt': "%d/%b/%Y %H:%M:%S"
-        },
-    },
-    'filters': {
-        'require_debug_false': {
-            '()': 'django.utils.log.RequireDebugFalse'
->>>>>>> 21d6a853
         }
     }
     CACHE_MIDDLEWARE_SECONDS = 60
