<<<<<<< HEAD
<form id ="rtd-search-form" class="wy-form" action="{{ pathto('search') }}" method="get">
=======
<form id ="rtd-search-form" autocomplete="off" class="wy-form" action="{{ pathto('search') }}" method="get">
>>>>>>> 6bd2d196
  <input type="text" name="q" placeholder="Search docs" />
  <input type="hidden" name="check_keywords" value="yes" />
  <input type="hidden" name="area" value="default" />
</form><|MERGE_RESOLUTION|>--- conflicted
+++ resolved
@@ -1,8 +1,4 @@
-<<<<<<< HEAD
-<form id ="rtd-search-form" class="wy-form" action="{{ pathto('search') }}" method="get">
-=======
 <form id ="rtd-search-form" autocomplete="off" class="wy-form" action="{{ pathto('search') }}" method="get">
->>>>>>> 6bd2d196
   <input type="text" name="q" placeholder="Search docs" />
   <input type="hidden" name="check_keywords" value="yes" />
   <input type="hidden" name="area" value="default" />
